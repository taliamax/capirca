# Copyright 2008 Google Inc. All Rights Reserved.
#
# Licensed under the Apache License, Version 2.0 (the "License");
# you may not use this file except in compliance with the License.
# You may obtain a copy of the License at
#
#     http://www.apache.org/licenses/LICENSE-2.0
#
# unless required by applicable law or agreed to in writing, software
# distributed under the License is distributed on an "AS IS" BASIS,
# WITHOUT WARRANTIES OR CONDITIONS OF ANY KIND, either express or implied.
# See the License for the specific language governing permissions and
# limitations under the License.

"""Unittest for cisco acl rendering module."""

from __future__ import absolute_import
from __future__ import division
from __future__ import print_function
from __future__ import unicode_literals

import datetime
import re
import unittest

from capirca.lib import aclgenerator
from capirca.lib import cisco
from capirca.lib import nacaddr
from capirca.lib import naming
from capirca.lib import policy
import mock
from six.moves import range


GOOD_HEADER = """
header {
  comment:: "this is a test acl"
  target:: cisco test-filter
}
"""
GOOD_STANDARD_HEADER_1 = """
header {
  comment:: "this is a standard acl"
  target:: cisco 99 standard
}
"""
GOOD_STANDARD_HEADER_2 = """
header {
  comment:: "this is a standard acl"
  target:: cisco FOO standard
}
"""
GOOD_STANDARD_NUMBERED_HEADER = """
header {
  comment:: "numbered standard"
  target:: cisco 50 standard
}
"""
GOOD_OBJGRP_HEADER = """
header {
  comment:: "obj group header test"
  target:: cisco objgroupheader object-group
}
"""
GOOD_INET6_HEADER = """
header {
  comment:: "inet6 header test"
  target:: cisco inet6_acl inet6
}
"""
GOOD_MIXED_HEADER = """
header {
  comment:: "mixed inet/inet6 header test"
  target:: cisco mixed_acl mixed
}
"""
GOOD_DSMO_HEADER = """
header {
  comment:: "this is a dsmo test acl"
  target:: cisco dsmo_acl extended enable_dsmo
}
"""
GOOD_EXTENDED_NUMBERED_HEADER = """
header {
  comment:: "numbered extended"
  target:: cisco 150 extended
}
"""
GOOD_NOVERBOSE_HEADER = """
header {
  comment:: "should not see me"
  target:: cisco test-filter noverbose
}
"""

GOOD_NOVERBOSE_STANDARD_HEADER = """
header {
  comment:: "should not see me"
  target:: cisco 99 standard noverbose
}
"""
GOOD_NOVERBOSE_OBJGRP_HEADER = """
header {
  comment:: "should not see me"
  target:: cisco objgroupheader object-group noverbose
}
"""
GOOD_NOVERBOSE_INET6_HEADER = """
header {
  comment:: "should not see me"
  target:: cisco inet6_acl inet6 noverbose
}
"""
BAD_STANDARD_HEADER_1 = """
header {
  comment:: "this is a standard acl"
  target:: cisco 2001 standard
}
"""
BAD_STANDARD_HEADER_2 = """
header {
  comment:: "this is a standard acl"
  target:: cisco 101 standard
}
"""
BAD_HEADER = """
header {
  comment:: "this is a test acl"
  target:: juniper test-filter
}
"""
BAD_HEADER_2 = """
header {
  target:: cisco 1300
}
"""
LONG_VERSION_HEADER = """
header {
  comment:: "This long header should be split even on a looooooooooooooooooooooooooonnnnnnnnnnnnnnnnnngggggggggg string. https://www.google.com/maps/place/1600+Amphitheatre+Parkway,+Mountain+View,+CA/@37.507491,-122.2540443,15z/data=!4m5!3m4!1s0x808fb99f8c51e885:0x169ef02a512c5b28!8m2!3d37.4220579!4d-122.0840897"
  target:: cisco test-filter
}
"""
GOOD_STANDARD_TERM_1 = """
term standard-term-1 {
  address:: SOME_HOST
  action:: accept
}
"""
GOOD_STANDARD_TERM_2 = """
term standard-term-2 {
  address:: SOME_HOST
  action:: accept
}
"""
BAD_STANDARD_TERM_1 = """
term bad-standard-term-1 {
  destination-address:: SOME_HOST
  protocol:: tcp
  action:: accept
}
"""
UNSUPPORTED_TERM_1 = """
term protocol_except_term {
  protocol-except:: tcp udp icmp
  action:: reject
}
"""
UNSUPPORTED_TERM_2 = """
term protocol_except_term {
  source-prefix:: configured-neighbors-only
  action:: reject
}
"""
EXPIRED_TERM = """
term is_expired {
  expiration:: 2001-01-01
  action:: accept
}
"""
EXPIRING_TERM = """
term is_expiring {
  expiration:: %s
  action:: accept
}
"""
GOOD_TERM_1 = """
term good-term-1 {
  protocol:: icmp
  action:: accept
}
"""
GOOD_TERM_2 = """
term good-term-2 {
  protocol:: tcp
  destination-address:: SOME_HOST
  source-port:: HTTP
  option:: established
  action:: accept
}
"""
GOOD_TERM_3 = """
term good-term-3 {
  protocol:: tcp
  option:: tcp-established
  action:: accept
}
"""
GOOD_TERM_4 = """
term good-term-4 {
  protocol:: tcp
  logging:: true
  action:: accept
}
"""
GOOD_TERM_5 = """
term good-term-5 {
  verbatim:: cisco "mary had a little lamb"
  verbatim:: iptables "mary had second lamb"
  verbatim:: juniper "mary had third lamb"
}
"""
GOOD_TERM_6 = """
term good-term-6 {
  destination-address:: ANY
  action:: accept
}
"""
GOOD_TERM_7 = """
term good-term {
  protocol:: vrrp
  action:: accept
}
"""
GOOD_TERM_8 = """
term good-term {
  protocol:: tcp
  destination-address:: SOME_HOST
  action:: accept
}
"""
GOOD_TERM_9 = """
term good-term-9 {
  protocol:: tcp udp
  option:: established
  action:: accept
}
"""
GOOD_TERM_10 = """
term good-term-10 {
  protocol:: icmp
  icmp-type:: echo-reply unreachable time-exceeded
  action:: accept
}
"""
GOOD_TERM_11 = """
term good-term-11 {
  protocol:: icmpv6
  icmp-type:: echo-reply destination-unreachable time-exceeded
  action:: accept
}
"""
GOOD_TERM_12 = """
term good-term-12 {
  action:: accept
}
"""

GOOD_TERM_13 = """
term good-term-13 {
  owner:: foo@google.com
  action:: accept
}
"""
GOOD_TERM_14 = """
term good-term-14 {
  protocol:: tcp
  destination-address:: SOME_HOST
  destination-port:: CONSECUTIVE_PORTS
  action:: accept
}
"""
GOOD_TERM_15 = """
term good-term-15 {
  protocol:: hopopt
  action:: accept
}
"""
GOOD_TERM_16 = """
term good-term-16 {
  protocol:: tcp
  action:: accept
  dscp-match:: 42
}
"""
GOOD_TERM_17 = """
term good-term-17 {
  protocol:: tcp udp
  policer:: batman
  option:: established
  action:: accept
}
"""
GOOD_TERM_18 = """
term good-term-18 {
  source-address:: SOME_HOST
  destination-address:: SOME_HOST
  action:: accept
}
"""
GOOD_TERM_19 = """
term good_term_19 {
  protocol:: icmp
  icmp-type:: unreachable
  icmp-code:: 3 4
  action:: accept
}
"""
GOOD_TERM_20 = """
term good_term_20 {
  source-address:: SOME_HOST
  destination-address:: SOME_HOST
  option:: fragments
  action:: accept
}
"""
GOOD_TERM_21 = """
term good_term_21 {
  source-address:: cs4-valid_network_name
  destination-address:: cs4-valid_network_name
  action:: accept
}
"""
GOOD_TERM_22 = """
term good_term_22 {
  source-address:: SOME_HOST
  destination-address:: SOME_HOST
  option:: is-fragment
  action:: accept
}
"""
LONG_COMMENT_TERM = """
term long-comment-term {
  comment:: "%s "
  action:: accept
}
"""

SUPPORTED_TOKENS = {
    'action',
    'address',
    'comment',
    'destination_address',
    'destination_address_exclude',
    'destination_port',
    'dscp_match',
    'expiration',
    'icmp_type',
    'icmp_code',
    'stateless_reply',
    'logging',
    'name',
    'option',
    'owner',
    'platform',
    'platform_exclude',
    'protocol',
    'source_address',
    'source_address_exclude',
    'source_port',
    'translated',
    'verbatim',
}

SUPPORTED_SUB_TOKENS = {
    'action': {'accept', 'deny', 'reject', 'next',
               'reject-with-tcp-rst'},
    'icmp_type': {
        'alternate-address',
        'certification-path-advertisement',
        'certification-path-solicitation',
        'conversion-error',
        'destination-unreachable',
        'echo-reply',
        'echo-request',
        'mobile-redirect',
        'home-agent-address-discovery-reply',
        'home-agent-address-discovery-request',
        'icmp-node-information-query',
        'icmp-node-information-response',
        'information-request',
        'inverse-neighbor-discovery-advertisement',
        'inverse-neighbor-discovery-solicitation',
        'mask-reply',
        'mask-request',
        'information-reply',
        'mobile-prefix-advertisement',
        'mobile-prefix-solicitation',
        'multicast-listener-done',
        'multicast-listener-query',
        'multicast-listener-report',
        'multicast-router-advertisement',
        'multicast-router-solicitation',
        'multicast-router-termination',
        'neighbor-advertisement',
        'neighbor-solicit',
        'packet-too-big',
        'parameter-problem',
        'redirect',
        'redirect-message',
        'router-advertisement',
        'router-renumbering',
        'router-solicit',
        'router-solicitation',
        'source-quench',
        'time-exceeded',
        'timestamp-reply',
        'timestamp-request',
        'unreachable',
        'version-2-multicast-listener-report',
    },
    'option': {'established',
               'tcp-established',
               'is-fragment',
               'fragments'}
}

# Print a info message when a term is set to expire in that many weeks.
# This is normally passed from command line.
EXP_INFO = 2


class CiscoTest(unittest.TestCase):

  def setUp(self):
    super(CiscoTest, self).setUp()
    self.naming = mock.create_autospec(naming.Naming)

  def testIPVersion(self):
    self.naming.GetNetAddr.return_value = [nacaddr.IP('0.0.0.0/0'),
                                           nacaddr.IP('::/0')]

    pol = policy.ParsePolicy(GOOD_HEADER + GOOD_TERM_6, self.naming)
    acl = cisco.Cisco(pol, EXP_INFO)
    # check if we've got a v6 address in there.
    self.assertNotIn('::', str(acl), str(acl))

    self.naming.GetNetAddr.assert_called_once_with('ANY')

  def testOptions(self):
    self.naming.GetNetAddr.return_value = [nacaddr.IP('10.0.0.0/8')]
    self.naming.GetServiceByProto.return_value = ['80']

    acl = cisco.Cisco(policy.ParsePolicy(GOOD_HEADER + GOOD_TERM_2,
                                         self.naming), EXP_INFO)
    # this is a hacky sort of way to test that 'established' maps to HIGH_PORTS
    # in the destination port section.
    range_test = 'permit tcp any eq 80 10.0.0.0 0.255.255.255 range 1024 65535'
    self.assertIn(range_test, str(acl), '[%s]' % str(acl))

    self.naming.GetNetAddr.assert_called_once_with('SOME_HOST')
    self.naming.GetServiceByProto.assert_called_once_with('HTTP', 'tcp')

  def testExpandingConsequtivePorts(self):
    self.naming.GetNetAddr.return_value = [nacaddr.IP('10.0.0.0/8')]
    self.naming.GetServiceByProto.return_value = ['80', '81']

    acl = cisco.Cisco(policy.ParsePolicy(GOOD_HEADER + GOOD_TERM_14,
                                         self.naming), EXP_INFO)
    first_string = 'permit tcp any 10.0.0.0 0.255.255.255 eq 80'
    second_string = 'permit tcp any 10.0.0.0 0.255.255.255 eq 81'
    self.assertIn(first_string, str(acl), '[%s]' % str(acl))
    self.assertIn(second_string, str(acl), '[%s]' % str(acl))

    self.naming.GetNetAddr.assert_called_once_with('SOME_HOST')
    self.naming.GetServiceByProto.assert_called_once_with(
        'CONSECUTIVE_PORTS', 'tcp')

  def testDSCP(self):
    acl = cisco.Cisco(policy.ParsePolicy(GOOD_HEADER + GOOD_TERM_16,
                                         self.naming), EXP_INFO)
    self.assertTrue(re.search('permit tcp any any dscp 42', str(acl)),
                    str(acl))

  def testTermAndFilterName(self):
    acl = cisco.Cisco(policy.ParsePolicy(
        GOOD_HEADER + GOOD_TERM_1 + GOOD_TERM_6, self.naming), EXP_INFO)
    self.assertIn('ip access-list extended test-filter', str(acl), str(acl))
    self.assertIn(' remark good-term-1', str(acl), str(acl))
    self.assertIn(' permit ip any any', str(acl), str(acl))

  def testRemark(self):
    self.naming.GetNetAddr.return_value = [nacaddr.IP('10.1.1.1/32')]

    # Extended ACLs should have extended remark style.
    acl = cisco.Cisco(policy.ParsePolicy(
        GOOD_EXTENDED_NUMBERED_HEADER + GOOD_TERM_1, self.naming), EXP_INFO)
    self.assertIn('ip access-list extended 150', str(acl), str(acl))
    self.assertIn(' remark numbered extended', str(acl), str(acl))
    self.assertNotIn('150 remark', str(acl), str(acl))
    # Standard ACLs should have standard remark style.
    acl = cisco.Cisco(policy.ParsePolicy(
        GOOD_STANDARD_NUMBERED_HEADER + GOOD_STANDARD_TERM_1, self.naming),
                      EXP_INFO)
    self.assertIn('access-list 50 remark numbered standard', str(acl),
                  str(acl))
    self.assertIn('access-list 50 remark standard-term-1', str(acl),
                  str(acl))

    self.naming.GetNetAddr.assert_called_once_with('SOME_HOST')

  def testTcpEstablished(self):
    acl = cisco.Cisco(policy.ParsePolicy(GOOD_HEADER + GOOD_TERM_3,
                                         self.naming), EXP_INFO)
    self.assertTrue(re.search('permit tcp any any established\n',
                              str(acl)), str(acl))

  def testLogging(self):
    acl = cisco.Cisco(policy.ParsePolicy(GOOD_HEADER + GOOD_TERM_4,
                                         self.naming), EXP_INFO)
    self.assertTrue(re.search('permit tcp any any log\n',
                              str(acl)), str(acl))

  def testVerbatimTerm(self):
    acl = cisco.Cisco(policy.ParsePolicy(GOOD_HEADER + GOOD_TERM_5,
                                         self.naming), EXP_INFO)
    self.assertIn('mary had a little lamb', str(acl), str(acl))
    # check if other platforms verbatim shows up in ouput
    self.assertNotIn('mary had a second lamb', str(acl), str(acl))
    self.assertNotIn('mary had a third lamb', str(acl), str(acl))

  def testDuplicateTermNames(self):
    self.naming.GetNetAddr.return_value = [nacaddr.IP('10.0.0.0/24')]
    pol = policy.ParsePolicy(GOOD_STANDARD_HEADER_1 + GOOD_STANDARD_TERM_1 +
                             GOOD_STANDARD_TERM_1, self.naming)
    self.assertRaises(cisco.CiscoDuplicateTermError, cisco.Cisco, pol, EXP_INFO)

  def testBadStandardTerm(self):
    self.naming.GetNetAddr.return_value = [nacaddr.IP('10.0.0.0/8')]

    pol = policy.ParsePolicy(GOOD_STANDARD_HEADER_1 + BAD_STANDARD_TERM_1,
                             self.naming)
    self.assertRaises(cisco.StandardAclTermError, cisco.Cisco, pol, EXP_INFO)

    self.naming.GetNetAddr.assert_called_once_with('SOME_HOST')

  def testStandardTermHost(self):
    self.naming.GetNetAddr.return_value = [nacaddr.IP('10.1.1.1/32')]

    pol = policy.ParsePolicy(GOOD_STANDARD_HEADER_1 + GOOD_STANDARD_TERM_1,
                             self.naming)
    acl = cisco.Cisco(pol, EXP_INFO)
    expected = 'access-list 99 permit 10.1.1.1'
    self.assertIn(expected, str(acl), '[%s]' % str(acl))

    self.naming.GetNetAddr.assert_called_once_with('SOME_HOST')

  def testStandardTermNet(self):
    self.naming.GetNetAddr.return_value = [nacaddr.IP('10.0.0.0/8')]

    pol = policy.ParsePolicy(GOOD_STANDARD_HEADER_1 + GOOD_STANDARD_TERM_2,
                             self.naming)
    acl = cisco.Cisco(pol, EXP_INFO)
    expected = 'access-list 99 permit 10.0.0.0 0.255.255.255'
    self.assertIn(expected, str(acl), '[%s]' % str(acl))

    self.naming.GetNetAddr.assert_called_once_with('SOME_HOST')

  def testNamedStandard(self):
    self.naming.GetNetAddr.return_value = [nacaddr.IP('10.0.0.0/8')]

    pol = policy.ParsePolicy(GOOD_STANDARD_HEADER_2 + GOOD_STANDARD_TERM_2,
                             self.naming)
    acl = cisco.Cisco(pol, EXP_INFO)
    expected = 'ip access-list standard FOO'
    self.assertIn(expected, str(acl), '[%s]' % str(acl))
    expected = ' permit 10.0.0.0 0.255.255.255\n'
    self.assertIn(expected, str(acl), '[%s]' % str(acl))

    self.naming.GetNetAddr.assert_called_once_with('SOME_HOST')

  def testNoIPv6InOutput(self):
    self.naming.GetNetAddr.return_value = [nacaddr.IP('2620:0:1000::/40')]

    pol = policy.ParsePolicy(GOOD_STANDARD_HEADER_1 + GOOD_STANDARD_TERM_2,
                             self.naming)
    acl = cisco.Cisco(pol, EXP_INFO)
    self.assertNotIn('::', str(acl), '[%s]' % str(acl))

    self.naming.GetNetAddr.assert_called_once_with('SOME_HOST')

  def testStandardFilterName(self):
    self.naming.GetNetAddr.return_value = [nacaddr.IP('10.0.0.0/8')]

    pol = policy.ParsePolicy(BAD_STANDARD_HEADER_1 + GOOD_STANDARD_TERM_2,
                             self.naming)
    self.assertRaises(cisco.UnsupportedCiscoAccessListError,
                      cisco.Cisco, pol, EXP_INFO)

    self.naming.GetNetAddr.assert_called_once_with('SOME_HOST')

  def testStandardFilterRange(self):
    self.naming.GetNetAddr.return_value = [nacaddr.IP('10.0.0.0/8')]

    pol = policy.ParsePolicy(BAD_STANDARD_HEADER_2 + GOOD_STANDARD_TERM_2,
                             self.naming)
    self.assertRaises(cisco.UnsupportedCiscoAccessListError,
                      cisco.Cisco, pol, EXP_INFO)

    self.naming.GetNetAddr.assert_called_once_with('SOME_HOST')

  def testObjectGroup(self):
    ip_grp = ['object-group network ipv4 SOME_HOST']
    ip_grp.append(' 10.0.0.0/8')
    ip_grp.append('exit')
    port_grp1 = ['object-group port 80-80']
    port_grp1.append(' eq 80')
    port_grp1.append('exit')
    port_grp2 = ['object-group port 1024-65535']
    port_grp2.append(' range 1024 65535')
    port_grp2.append('exit')

    self.naming.GetNetAddr.return_value = [
        nacaddr.IP('10.0.0.0/8', token='SOME_HOST')]
    self.naming.GetServiceByProto.return_value = ['80']

    pol = policy.ParsePolicy(
        GOOD_OBJGRP_HEADER + GOOD_TERM_2 + GOOD_TERM_18, self.naming)
    acl = cisco.Cisco(pol, EXP_INFO)

    self.assertIn('\n'.join(ip_grp), str(acl), '%s %s' % (
        '\n'.join(ip_grp), str(acl)))
    self.assertIn('\n'.join(port_grp1), str(acl), '%s %s' % (
        '\n'.join(port_grp1), str(acl)))
    self.assertIn('\n'.join(port_grp2), str(acl), '%s %s' % (
        '\n'.join(port_grp2), str(acl)))

    # Object-group terms should use the object groups created.
    self.assertIn(
        ' permit tcp any port-group 80-80 net-group SOME_HOST port-group'
        ' 1024-65535', str(acl), str(acl))
    self.assertIn(
        ' permit ip net-group SOME_HOST net-group SOME_HOST', str(acl),
        str(acl))

    # There should be no addrgroups that look like IP addresses.
    for addrgroup in re.findall(r'net-group ([a-f0-9.:/]+)', str(acl)):
      self.assertRaises(ValueError, nacaddr.IP(addrgroup))

    self.naming.GetNetAddr.assert_has_calls([mock.call('SOME_HOST'),
                                             mock.call('SOME_HOST')])
    self.naming.GetServiceByProto.assert_called_once_with('HTTP', 'tcp')

  def testInet6(self):
    self.naming.GetNetAddr.return_value = [nacaddr.IP('10.0.0.0/8'),
                                           nacaddr.IP('2001:4860:8000::/33')]

    acl = cisco.Cisco(policy.ParsePolicy(GOOD_INET6_HEADER + GOOD_TERM_8,
                                         self.naming), EXP_INFO)
    inet6_test1 = 'no ipv6 access-list inet6_acl'
    inet6_test2 = 'ipv6 access-list inet6_acl'
    inet6_test3 = 'permit tcp any 2001:4860:8000::/33'
    self.assertIn(inet6_test1, str(acl), '[%s]' % str(acl))
    self.assertIn(inet6_test2, str(acl), '[%s]' % str(acl))
    self.assertTrue(re.search(inet6_test3, str(acl)), str(acl))
    self.assertNotIn('10.0.0.0', str(acl), str(acl))

    self.naming.GetNetAddr.assert_called_once_with('SOME_HOST')

  def testMixed(self):
    self.naming.GetNetAddr.return_value = [nacaddr.IP('10.0.0.0/8'),
                                           nacaddr.IP('2001:4860:8000::/33')]

    acl = cisco.Cisco(policy.ParsePolicy(GOOD_MIXED_HEADER + GOOD_TERM_8,
                                         self.naming), EXP_INFO)
    inet6_test1 = 'no ip access-list extended mixed_acl'
    inet6_test2 = 'ip access-list extended mixed_acl'
    inet6_test3 = 'permit tcp any 10.0.0.0 0.255.255.255'
    inet6_test4 = 'no ipv6 access-list ipv6-mixed_acl'
    inet6_test5 = 'ipv6 access-list ipv6-mixed_acl'
    inet6_test6 = 'permit tcp any 2001:4860:8000::/33'
    aclout = str(acl)
    self.assertIn(inet6_test1, aclout, '[%s]' % aclout)
    self.assertIn(inet6_test2, aclout, '[%s]' % aclout)
    self.assertTrue(re.search(inet6_test3, aclout), aclout)
    self.assertIn(inet6_test4, aclout, '[%s]' % aclout)
    self.assertIn(inet6_test5, aclout, '[%s]' % aclout)
    self.assertTrue(re.search(inet6_test6, aclout), aclout)

    self.naming.GetNetAddr.assert_called_once_with('SOME_HOST')

  def testDsmo(self):
    addr_list = list()
    for octet in range(0, 256):
      net = nacaddr.IP('192.168.' + str(octet) + '.64/27')
      addr_list.append(net)
    self.naming.GetNetAddr.return_value = addr_list

    acl = cisco.Cisco(policy.ParsePolicy(GOOD_DSMO_HEADER + GOOD_TERM_8,
                                         self.naming), EXP_INFO)
    self.assertIn('permit tcp any 192.168.0.64 0.0.255.31', str(acl))

    self.naming.GetNetAddr.assert_called_once_with('SOME_HOST')

  def testUdpEstablished(self):
    acl = cisco.Cisco(policy.ParsePolicy(GOOD_HEADER + GOOD_TERM_9,
                                         self.naming), EXP_INFO)
    self.assertFalse(re.search('permit 17 any any established',
                               str(acl)), str(acl))

  def testIcmpTypes(self):
    acl = cisco.Cisco(policy.ParsePolicy(GOOD_HEADER + GOOD_TERM_10,
                                         self.naming), EXP_INFO)
    # echo-reply = 0
    self.assertTrue(re.search('permit icmp any any 0',
                              str(acl)), str(acl))
    # unreachable = 3
    self.assertTrue(re.search('permit icmp any any 3',
                              str(acl)), str(acl))
    # time-exceeded = 11
    self.assertTrue(re.search('permit icmp any any 11',
                              str(acl)), str(acl))

  def testIcmpCode(self):
    acl = cisco.Cisco(policy.ParsePolicy(GOOD_HEADER + GOOD_TERM_19,
                                         self.naming), EXP_INFO)
    output = str(acl)
    self.assertIn(' permit icmp any any 3 3', output, output)
    self.assertIn(' permit icmp any any 3 4', output, output)

  def testIpv6IcmpTypes(self):
    acl = cisco.Cisco(policy.ParsePolicy(GOOD_INET6_HEADER + GOOD_TERM_11,
                                         self.naming), EXP_INFO)
    # echo-reply = icmp-type code 129
    self.assertTrue(re.search('permit 58 any any 129',
                              str(acl)), str(acl))
    # destination-unreachable = icmp-type code 1
    self.assertTrue(re.search('permit 58 any any 1',
                              str(acl)), str(acl))
    # time-exceeded = icmp-type code 3
    self.assertTrue(re.search('permit 58 any any 3',
                              str(acl)), str(acl))

  @mock.patch.object(cisco.logging, 'debug')
  def testIcmpv6InetMismatch(self, mock_debug):
    acl = cisco.Cisco(policy.ParsePolicy(GOOD_HEADER + GOOD_TERM_11,
                                         self.naming), EXP_INFO)
    # output happens in __str_
    str(acl)

    mock_debug.assert_called_once_with(
        'Term good-term-11 will not be rendered,'
        ' as it has icmpv6 match specified but '
        'the ACL is of inet address family.')

  @mock.patch.object(cisco.logging, 'debug')
  def testIcmpInet6Mismatch(self, mock_debug):
    acl = cisco.Cisco(policy.ParsePolicy(GOOD_INET6_HEADER + GOOD_TERM_1,
                                         self.naming), EXP_INFO)
    # output happens in __str_
    str(acl)

    mock_debug.assert_called_once_with(
        'Term good-term-1 will not be rendered,'
        ' as it has icmp match specified but '
        'the ACL is of inet6 address family.')

  def testUnsupportedKeywordsError(self):
    pol1 = policy.ParsePolicy(GOOD_HEADER + UNSUPPORTED_TERM_1, self.naming)
    pol2 = policy.ParsePolicy(GOOD_HEADER + UNSUPPORTED_TERM_1, self.naming)
    # protocol-except
    self.assertRaises(aclgenerator.UnsupportedFilterError,
                      cisco.Cisco, pol1, EXP_INFO)
    # source-prefix
    self.assertRaises(aclgenerator.UnsupportedFilterError,
                      cisco.Cisco, pol2, EXP_INFO)

  def testDefaultInet6Protocol(self):
    acl = cisco.Cisco(policy.ParsePolicy(GOOD_INET6_HEADER + GOOD_TERM_12,
                                         self.naming), EXP_INFO)
    self.assertTrue(re.search('permit ipv6 any any', str(acl)), str(acl))

  @mock.patch.object(cisco.logging, 'warning')
  def testExpiredTerm(self, mock_warn):
    _ = cisco.Cisco(policy.ParsePolicy(GOOD_HEADER + EXPIRED_TERM,
                                       self.naming), EXP_INFO)

    mock_warn.assert_called_once_with(
        'WARNING: Term %s in policy %s is expired and will not '
        'be rendered.', 'is_expired', 'test-filter')

  @mock.patch.object(cisco.logging, 'info')
  def testExpiringTerm(self, mock_info):
    exp_date = datetime.date.today() + datetime.timedelta(weeks=EXP_INFO)
    _ = cisco.Cisco(policy.ParsePolicy(GOOD_HEADER + EXPIRING_TERM %
                                       exp_date.strftime('%Y-%m-%d'),
                                       self.naming), EXP_INFO)

    mock_info.assert_called_once_with(
        'INFO: Term %s in policy %s expires in '
        'less than two weeks.', 'is_expiring', 'test-filter')

  def testTermHopByHop(self):
    acl = cisco.Cisco(policy.ParsePolicy(GOOD_HEADER + GOOD_TERM_15,
                                         self.naming), EXP_INFO)
    self.assertIn('permit hbh any any', str(acl), str(acl))

  def testOwnerTerm(self):
    acl = cisco.Cisco(policy.ParsePolicy(GOOD_HEADER +
                                         GOOD_TERM_13, self.naming), EXP_INFO)
    self.assertTrue(re.search(' remark Owner: foo@google.com',
                              str(acl)), str(acl))

  def testBuildTokens(self):
    pol1 = cisco.Cisco(policy.ParsePolicy(GOOD_HEADER + GOOD_TERM_5,
                                          self.naming), EXP_INFO)
    st, sst = pol1._BuildTokens()
    self.assertEqual(st, SUPPORTED_TOKENS)
    self.assertEqual(sst, SUPPORTED_SUB_TOKENS)

  def testBuildWarningTokens(self):
    pol1 = cisco.Cisco(policy.ParsePolicy(GOOD_HEADER + GOOD_TERM_17,
                                          self.naming), EXP_INFO)
    st, sst = pol1._BuildTokens()
    self.assertEqual(st, SUPPORTED_TOKENS)
    self.assertEqual(sst, SUPPORTED_SUB_TOKENS)

  def testProtoInts(self):
    pol = policy.ParsePolicy(
        GOOD_HEADER + GOOD_TERM_7 + GOOD_TERM_9,
        self.naming)
    acl = cisco.Cisco(pol, EXP_INFO)
    self.assertIn('permit 112 any any', str(acl), str(acl))
    self.assertIn('permit tcp any any range 1024 65535 '
                  'established', str(acl), str(acl))
    self.assertIn('permit udp any any range 1024 65535', str(acl),
                  str(acl))

<<<<<<< HEAD
  def testFragments01(self):
=======
  def testFragments_01(self):
>>>>>>> 9898e309
    """Test policy term using 'fragments' (ref Github issue #187)"""
    self.naming.GetNetAddr.return_value = [nacaddr.IP('10.0.0.0/24')]
    acl = cisco.Cisco(policy.ParsePolicy(GOOD_HEADER + GOOD_TERM_20,
                                         self.naming), EXP_INFO)
    expected = 'permit ip 10.0.0.0 0.0.0.255 10.0.0.0 0.0.0.255 fragments'
    self.assertIn(expected, str(acl), str(acl))

    self.naming.GetNetAddr.assert_has_calls([mock.call('SOME_HOST'),
                                             mock.call('SOME_HOST')])

<<<<<<< HEAD
  def testFragments02(self):
    """Test policy term using 'is-fragment' (ref Github issue #187)"""
    self.naming.GetNetAddr.return_value = [nacaddr.IP('10.0.0.0/24')]
    acl = cisco.Cisco(policy.ParsePolicy(GOOD_HEADER + GOOD_TERM_22,
                                        self.naming), EXP_INFO)
=======
  def testFragments_02(self):
    """Test policy term using 'is-fragment' (ref Github issue #187)"""
    self.naming.GetNetAddr.return_value = [nacaddr.IP('10.0.0.0/24')]
    acl = cisco.Cisco(policy.ParsePolicy(GOOD_HEADER + GOOD_TERM_22,
                                         self.naming), EXP_INFO)
>>>>>>> 9898e309
    expected = 'permit ip 10.0.0.0 0.0.0.255 10.0.0.0 0.0.0.255 fragments'
    self.assertIn(expected, str(acl))

  def testTermDSCPMarker(self):
    self.naming.GetNetAddr.return_value = [nacaddr.IP('10.0.0.0/24')]
    acl = cisco.Cisco(policy.ParsePolicy(GOOD_HEADER + GOOD_TERM_21,
                                         self.naming), EXP_INFO)
    expected = 'permit ip 10.0.0.0 0.0.0.255 10.0.0.0 0.0.0.255'
    self.assertIn(expected, str(acl))

    self.naming.GetNetAddr.assert_has_calls(
        [mock.call('cs4-valid_network_name'),
         mock.call('cs4-valid_network_name')])

  def testNoVerbose(self):
    for i in [GOOD_NOVERBOSE_HEADER, GOOD_NOVERBOSE_STANDARD_HEADER,
              GOOD_NOVERBOSE_OBJGRP_HEADER, GOOD_NOVERBOSE_INET6_HEADER]:
      self.naming.GetNetAddr.return_value = [nacaddr.IP('10.0.0.0/24')]
      acl = cisco.Cisco(policy.ParsePolicy(i+GOOD_STANDARD_TERM_1, self.naming),
                        EXP_INFO)
      self.assertNotIn('remark', str(acl), str(acl))

  def testLongHeader(self):
    pol = policy.ParsePolicy(
        LONG_VERSION_HEADER + GOOD_TERM_7,
        self.naming)
    acl = cisco.Cisco(pol, EXP_INFO)
    print(acl)
    self.assertIn('remark This long header should be split even on a', str(acl))
    self.assertIn(('remark looooooooooooooooooooooooooonnnnnnnnnnnnnnnnnn'
                   'gggggggggg string.'), str(acl))
    self.assertIn(('remark https://www.google.com/maps/place/1600+Amphitheatr'
                   'e+Parkway,+Mountain+'), str(acl))
    self.assertIn(('remark View,+CA/@37.507491,-122.2540443,15z/data=!4m5!3m4!'
                   '1s0x808fb99f8c51e88'), str(acl))
    self.assertIn(('remark 5:0x169ef02a512c5b28!8m2!3d37.4220579!4d-122.084'
                   '0897'), str(acl))


if __name__ == '__main__':
  unittest.main()<|MERGE_RESOLUTION|>--- conflicted
+++ resolved
@@ -835,11 +835,7 @@
     self.assertIn('permit udp any any range 1024 65535', str(acl),
                   str(acl))
 
-<<<<<<< HEAD
   def testFragments01(self):
-=======
-  def testFragments_01(self):
->>>>>>> 9898e309
     """Test policy term using 'fragments' (ref Github issue #187)"""
     self.naming.GetNetAddr.return_value = [nacaddr.IP('10.0.0.0/24')]
     acl = cisco.Cisco(policy.ParsePolicy(GOOD_HEADER + GOOD_TERM_20,
@@ -850,19 +846,11 @@
     self.naming.GetNetAddr.assert_has_calls([mock.call('SOME_HOST'),
                                              mock.call('SOME_HOST')])
 
-<<<<<<< HEAD
   def testFragments02(self):
     """Test policy term using 'is-fragment' (ref Github issue #187)"""
     self.naming.GetNetAddr.return_value = [nacaddr.IP('10.0.0.0/24')]
     acl = cisco.Cisco(policy.ParsePolicy(GOOD_HEADER + GOOD_TERM_22,
                                         self.naming), EXP_INFO)
-=======
-  def testFragments_02(self):
-    """Test policy term using 'is-fragment' (ref Github issue #187)"""
-    self.naming.GetNetAddr.return_value = [nacaddr.IP('10.0.0.0/24')]
-    acl = cisco.Cisco(policy.ParsePolicy(GOOD_HEADER + GOOD_TERM_22,
-                                         self.naming), EXP_INFO)
->>>>>>> 9898e309
     expected = 'permit ip 10.0.0.0 0.0.0.255 10.0.0.0 0.0.0.255 fragments'
     self.assertIn(expected, str(acl))
 
